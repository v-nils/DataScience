import pandas as pd
import matplotlib.pyplot as plt
import numpy as np
from numba import jit


class SDSS:

    def __init__(self, data: pd.DataFrame) -> None:

        # SDSS as Pandas Dataframe
        self.data = data
        self.ra = data.iloc[:, 0]
        self.de = data.iloc[:, 1]
        self.z_redshift = data.iloc[:, 2]
        self.u = data.iloc[:, 3]
        self.g = data.iloc[:, 4]
        self.r = data.iloc[:, 5]
        self.i = data.iloc[:, 6]
        self.z_magnitude = data.iloc[:, 7]
        self.indices = data[(self.z_redshift < 0.12) & (self.z_redshift > 0.08)]
        self.color = self.u - self.r
        self.blue = self.color[self.color <= 2.3]
        self.red = self.color[self.color > 2.3]

        # Statistic parameters
        self.mean_red = np.mean(self.r[self.red.index])
        self.mean_blue = np.mean(self.r[self.blue.index])
        self.std_red = np.std(self.r[self.red.index])
        self.std_blue = np.std(self.r[self.blue.index])

        # Coordinates
        self.phi = np.pi * self.ra / 180
        self.theta = np.pi / 2 - np.pi * self.de / 180




    def filter_params(self):
        filtered_data = self.indices
        return filtered_data


    def plot_ecdf(self, **kwargs) -> None:
        s_o = np.sort(self.z_redshift)
        fig = plt.figure()
        plt.step(s_o, np.arange(len(s_o)) / len(s_o), label='empirical CDF')
        plt.xlabel('Redshift')
        plt.ylabel('eCDF')
        plt.legend(loc='best')
        plt.show()

    def plot_rband_redshift(self, xlim=(0, 0.6), **kwargs):
        plt.scatter(self.z_redshift, self.r, s=0.5, alpha=0.1)
        plt.xlabel('Redshift')
        plt.xlim(*xlim)
        plt.ylabel('r-band magnitude')
        plt.show()

    def plot_colors(self, **kwargs):
        plt.scatter(self.r[self.blue.index], self.blue, s=0.5, alpha=0.1, color='blue', label='Blue galaxies')
        plt.scatter(self.r[self.red.index], self.red, s=0.5, alpha=0.1, color='red', label='Red galaxies')
        plt.legend(loc='best')
        plt.xlabel('r-band mag')
        plt.ylabel('u-r')
        plt.show()

    def plot_maps(self, **kwargs):
        plt.subplot(2, 2, 1)
        plt.title('Angular Map for blue galaxies', fontsize=20)
        plt.xlabel('Rektaszenion', fontsize=15)
        plt.ylabel('Declination', fontsize=15)
        plt.scatter(self.ra[self.blue.index], self.de[self.blue.index], s=0.5, alpha=0.1)

        plt.subplot(2, 2, 2)
        plt.title('Angular Map for red galaxies', fontsize=20)
        plt.xlabel('Rektaszension', fontsize=15)
        plt.ylabel('Declination', fontsize=15)
        plt.scatter(self.ra[self.red.index], self.de[self.red.index], s=0.5, alpha=0.1)

        plt.subplot(2, 2, 3)
        plt.title('Redshift-space map for blue galaxies', fontsize=20)
        plt.xlabel('RA', fontsize=15)
        plt.ylabel('Redshift', fontsize=15)
        plt.scatter(self.ra[self.blue.index], self.z_redshift[self.blue.index], s=0.5, alpha=0.1)

        plt.subplot(2, 2, 4)
        plt.title('Redshift-space map for red galaxies', fontsize=20)
        plt.xlabel('RA', fontsize=15)
        plt.ylabel('Redshift', fontsize=15)
        plt.scatter(self.ra[self.red.index], self.z_redshift[self.red.index], s=0.5, alpha=0.1)

        plt.show()


<<<<<<< HEAD
if __name__ == "__main__":
    sdss = SDSS(pd.read_csv('../data/raw_data/sdss_cutout.csv'))

    print(len(sdss.data))
=======

    @jit(nopython=True)
    def angles(self):
        result = np.zeros((len(self.phi)-1, len(self.theta)-1))
        k = 0
        for i in range(len(self.phi)-1):
            for j in range(len(self.theta)-1):
                M = np.arccos(np.cos(self.theta[j])*np.cos(self.theta[j+1]) + np.cos(self.phi[i]-self.phi[i+1])*np.sin(self.theta[j])*np.sin(self.theta[j+1]))
                result[i, j] = M
                k += 1
                if k % 1000000 == 0:
                    print(k)
        return result.flatten()
>>>>>>> fb0a7570
<|MERGE_RESOLUTION|>--- conflicted
+++ resolved
@@ -91,16 +91,8 @@
         plt.scatter(self.ra[self.red.index], self.z_redshift[self.red.index], s=0.5, alpha=0.1)
 
         plt.show()
-
-
-<<<<<<< HEAD
-if __name__ == "__main__":
-    sdss = SDSS(pd.read_csv('../data/raw_data/sdss_cutout.csv'))
-
-    print(len(sdss.data))
-=======
-
-    @jit(nopython=True)
+        
+            @jit(nopython=True)
     def angles(self):
         result = np.zeros((len(self.phi)-1, len(self.theta)-1))
         k = 0
@@ -112,4 +104,10 @@
                 if k % 1000000 == 0:
                     print(k)
         return result.flatten()
->>>>>>> fb0a7570
+
+
+if __name__ == "__main__":
+    sdss = SDSS(pd.read_csv('../data/raw_data/sdss_cutout.csv'))
+
+    print(len(sdss.data))
+
