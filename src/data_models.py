--- conflicted
+++ resolved
@@ -13,11 +13,8 @@
 from sklearn.neighbors import KernelDensity, NearestNeighbors
 from scipy.spatial import Voronoi, voronoi_plot_2d
 from scipy.spatial import ConvexHull
-<<<<<<< HEAD
-from src.util_functions import process_plot
-=======
-from src.util_functions import _compute_voronoi_volumes
->>>>>>> 804ae03f
+from src.util_functions import _compute_voronoi_volumes, process_plot
+
 
 # Global settings
 matplotlib.rcParams['pdf.fonttype'] = 42
@@ -347,17 +344,6 @@
 
         process_plot(plt, kwargs.get('save_path', None))
 
-<<<<<<< HEAD
-    def plot_2d_histograms(self, n_bins: float | list | np.ndarray | None = None, **kwargs) -> None:
-=======
-        if save_path is not None:
-            if not os.path.exists(os.path.dirname(save_path)):
-                raise FileNotFoundError(f"Path {save_path} does not exist")
-
-            print('Save figure to:', save_path)
-            plt.savefig(save_path, bbox_inches='tight')
-        else:
-            plt.show()
 
     def nearest_neighbor_estimation(self, n_neighbors: np.ndarray,
                                     use_standardized_vals: bool = True,
@@ -596,7 +582,6 @@
             plt.show()
 
     def plot_2d_histograms(self, binwidth: float | list | np.ndarray | None = None, **kwargs) -> None:
->>>>>>> 804ae03f
         """
         Plot the two-dimensional density of the red and blue galaxies.
         :param n_bins: (float) Binwidth for the histogram
