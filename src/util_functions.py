--- conflicted
+++ resolved
@@ -1,6 +1,8 @@
-<<<<<<< HEAD
 import os
 import matplotlib.pyplot as plt
+from scipy.spatial import ConvexHull
+import numpy as np
+from scipy.spatial import Voronoi
 
 
 def process_plot(plot: plt, save_path: str | None = None) -> None:
@@ -18,11 +20,6 @@
         plot.savefig(save_path, bbox_inches='tight')
     else:
         plot.show()
-=======
-from scipy.spatial import ConvexHull
-import numpy as np
-from scipy.spatial import Voronoi
-
 
 def _compute_voronoi_volumes(v: Voronoi):
     """
@@ -39,5 +36,4 @@
             vol[i] = np.inf
         else:
             vol[i] = ConvexHull(v.vertices[indices]).volume
-    return vol
->>>>>>> 804ae03f
+    return vol