import numpy as np
import pandas as pd
import matplotlib.pyplot as plt
import scipy.special as sp
from src.data_models import SDSS


########################################
# GLOBAL VARIABLES
########################################

# Here we define the tasks that we want to run
tasks = ['2.5', '2.4']

# Load SDSS as class
sdss = SDSS(pd.read_csv('../data/raw_data/sdss_cutout.csv'))

# Set redshift slice
lower_redshift: float = 0.09
upper_redshift: float = 0.11

# Select redshift slice
sdss.select_redshift_slice(z_min=lower_redshift, z_max=upper_redshift)


########################################
# TASK 1
########################################

if '1' in tasks:
    save_path_angular_map: str = '../data/results/ex_02/angular_map/angular_map.png'
    sdss.plot_maps(save_path=save_path_angular_map, content='angular')

if '2.1' in tasks:

    # Define save paths
    save_path_histograms: str = '../data/results/ex_02/histograms/2d_histograms.png'

<<<<<<< HEAD
    bins_ = np.linspace(100, 500, 15)
    bins = np.round(bins_).astype(int)
    sdss.plot_2d_histograms(bins, save_path=save_path_histograms)
=======

    _bins = np.linspace(100, 500, 15)
    bins = np.round(_bins).astype(int)
    sdss.plot_2d_histograms(bins, save_path=save_path_histograms)

if '2.2' in tasks:
    save_path_kde: str = '../data/results/ex_02/kde/kde.png'
    save_path_kde_std: str = '../data/results/ex_02/kde/kde_std.png'

    kernel_bins = np.array([0.01, 0.05, 0.1, 0.2, 0.5, 1.0])
    kernel_bins_standardized = np.array([0.001, 0.005, 0.01, 0.025, 0.05, 0.1])

    sdss.kernel_density_estimation(kernel_bins,
                                   use_standardizes_vals=False,
                                   save_path=save_path_kde)  # Not standardized
    sdss.kernel_density_estimation(kernel_bins_standardized,
                                   use_standardizes_vals=True,
                                   save_path=save_path_kde_std)  # Standardized

if '2.3' in tasks:
    save_path_nn: str = '../data/results/ex_02/nn/nn.png'
    save_path_nn_std: str = '../data/results/ex_02/nn/nn_std.png'

    n_neighbors = np.array([5, 10, 15, 20, 25, 30])
    #n_neighbors_standardized = np.array([1, 2])

    sdss.nearest_neighbor_estimation(n_neighbors,
                                     use_standardizes_vals=False,
                                     save_path=save_path_nn)  # Not standardized
    #sdss.nearest_neighbor_estimation(n_neighbors_standardized, use_standardizes_vals=True, save_path=save_path_nn_std)  # Standardized

if '2.4' in tasks:

    save_path_voronoi: str = '../data/results/ex_02/voronoi/voronoi.png'

    sdss.voroni_volumes(save_path=save_path_voronoi)

if '2.5' in tasks:

    save_path_delaunay: str = '../data/results/ex_02/delaunay/delaunay.png'
    sdss.delaunay_triangulation(save_path=save_path_delaunay)
>>>>>>> 804ae03f
<|MERGE_RESOLUTION|>--- conflicted
+++ resolved
@@ -35,12 +35,6 @@
 
     # Define save paths
     save_path_histograms: str = '../data/results/ex_02/histograms/2d_histograms.png'
-
-<<<<<<< HEAD
-    bins_ = np.linspace(100, 500, 15)
-    bins = np.round(bins_).astype(int)
-    sdss.plot_2d_histograms(bins, save_path=save_path_histograms)
-=======
 
     _bins = np.linspace(100, 500, 15)
     bins = np.round(_bins).astype(int)
@@ -81,5 +75,4 @@
 if '2.5' in tasks:
 
     save_path_delaunay: str = '../data/results/ex_02/delaunay/delaunay.png'
-    sdss.delaunay_triangulation(save_path=save_path_delaunay)
->>>>>>> 804ae03f
+    sdss.delaunay_triangulation(save_path=save_path_delaunay)